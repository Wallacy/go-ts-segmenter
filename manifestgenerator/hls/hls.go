package hls

import (
	"bytes"
	"fmt"
	"io/ioutil"
	"net/http"
	"net/url"
	"path"
	"path/filepath"
	"strconv"

	"github.com/sirupsen/logrus"
)

// Version Indicates the package version
var Version = "1.0.0"

// ManifestTypes indicates the manifest type
type ManifestTypes int

const (
	// Vod Indicates VOD manifest
	Vod ManifestTypes = iota

	//LiveEvent Indicates a live manifest type event (always growing)
	LiveEvent

	//LiveWindow Indicates a live manifest type sliding window (fixed size)
	LiveWindow
)

// OutputTypes indicates the manifest type
type OutputTypes int

const (
	// OutputModeNone No no write data
	OutputModeNone OutputTypes = iota

	// OutputModeFile Saves chunks to file
	OutputModeFile

	// OutputModeHttp chunks to chunked streaming server
	OutputModeHttp
)

// Chunk Chunk information
type Chunk struct {
	IsGrowing bool
	FileName  string
	DurationS float64
	IsDisco   bool
}

// Hls Hls chunklist
type Hls struct {
	log                   *logrus.Logger
	manifestType          ManifestTypes
	version               int
	isIndependentSegments bool
	targetDurS            float64
	slidingWindowSize     int
	mseq                  int64
	dseq                  int64
	chunks                []Chunk
<<<<<<< HEAD
	chunklistFileName     string
	outputType            OutputTypes
	httpClient            *http.Client
	httpScheme            string
	httpHost              string
}

// New Creates a hls chunklist manifest
func New(
	log *logrus.Logger,
	ManifestType ManifestTypes,
	version int,
	isIndependentSegments bool,
	targetDurS float64,
	slidingWindowSize int,
	chunklistFileName string,
	outputType OutputTypes,
	httpClient *http.Client,
	httpScheme string,
	httpHost string,
) Hls {
	h := Hls{
		log,
		ManifestType,
		version,
		isIndependentSegments,
		targetDurS,
		slidingWindowSize,
		0,
		0,
		make([]Chunk, 0),
		chunklistFileName,
		outputType,
		httpClient,
		httpScheme,
		httpHost,
	}
=======

	chunklistFileName string

	initChunkDataFileName string
}

// New Creates a hls chunklist manifest
func New(ManifestType ManifestTypes, version int, isIndependentSegments bool, targetDurS float64, slidingWindowSize int, chunklistFileName string) Hls {
	h := Hls{ManifestType, version, isIndependentSegments, targetDurS, slidingWindowSize, 0, 0, make([]Chunk, 0), chunklistFileName, ""}
>>>>>>> f8c4f536

	return h
}

// AddInitChunk Adds a chunk init infomation
func (p *Hls) AddInitChunk(initChunkFileName string) {
	p.initChunkDataFileName = initChunkFileName
}

// SetHlsVersion Sets manifest version
func (p *Hls) SetHlsVersion(version int) {
	p.version = version
}

// AddChunk Adds a new chunk
func (p *Hls) AddChunk(chunkData Chunk, saveChunklist bool) error {

	p.chunks = append(p.chunks, chunkData)

	if p.manifestType == LiveWindow && len(p.chunks) > p.slidingWindowSize {
		//Remove first
		if p.chunks[0].IsDisco {

		}
		p.chunks = p.chunks[1:]
		p.mseq++
	}

	if saveChunklist {
		// Save chunklist file
		hlsStr := p.String()

		hlsStrByte := []byte(hlsStr)

		if p.outputType == OutputModeFile {
			if p.chunklistFileName != "" {
				err := ioutil.WriteFile(p.chunklistFileName, hlsStrByte, 0644)
				if err != nil {
					return err
				}
			}
		}

		if p.outputType == OutputModeHttp {
			if p.chunklistFileName != "" {
				req := &http.Request{
					Method: "POST",
					URL: &url.URL{
						Scheme: p.httpScheme,
						Host:   p.httpHost,
						Path:   "/" + p.chunklistFileName,
					},
					ProtoMajor:    1,
					ProtoMinor:    1,
					ContentLength: -1,
					Body:          ioutil.NopCloser(bytes.NewReader(hlsStrByte)),
				}

				_, err := p.httpClient.Do(req)

				if err != nil {
					p.log.Error("Error uploading ", p.chunklistFileName, ". Error: ", err)
				} else {
					p.log.Debug("Upload of ", p.chunklistFileName, " complete")
				}
			}
		}
	}

	return nil
}

// addChunk Adds a new chunk
func (p *Hls) String() string {
	var buffer bytes.Buffer

	buffer.WriteString("#EXTM3U\n")
	buffer.WriteString("#EXT-X-VERSION:" + strconv.Itoa(p.version) + "\n")
	buffer.WriteString("#EXT-X-MEDIA-SEQUENCE:" + strconv.FormatInt(p.mseq, 10) + "\n")
	buffer.WriteString("#EXT-X-DISCONTINUITY-SEQUENCE:" + strconv.FormatInt(p.dseq, 10) + "\n")

	if p.manifestType == Vod {
		buffer.WriteString("#EXT-X-PLAYLIST-TYPE:VOD\n")

	} else if p.manifestType == LiveEvent {
		buffer.WriteString("#EXT-X-PLAYLIST-TYPE:EVENT\n")
	}

	buffer.WriteString("#EXT-X-TARGETDURATION:" + fmt.Sprintf("%.0f", p.targetDurS) + "\n")

	if p.isIndependentSegments {
		buffer.WriteString("#EXT-X-INDEPENDENT-SEGMENTS\n")
	}

	if p.initChunkDataFileName != "" {
		chunkPath, _ := filepath.Rel(path.Dir(p.chunklistFileName), p.initChunkDataFileName)
		buffer.WriteString("#EXT-X-MAP:URI=\"" + chunkPath + "\"\n")
	}

	for _, chunk := range p.chunks {
		if chunk.IsDisco {
			buffer.WriteString("#EXT-X-DISCONTINUITY\n")
		}
		buffer.WriteString("#EXTINF:" + fmt.Sprintf("%.8f", chunk.DurationS) + ",\n")

		chunkPath, _ := filepath.Rel(path.Dir(p.chunklistFileName), chunk.FileName)
		buffer.WriteString(chunkPath + "\n")
	}

	return buffer.String()
}<|MERGE_RESOLUTION|>--- conflicted
+++ resolved
@@ -63,8 +63,8 @@
 	mseq                  int64
 	dseq                  int64
 	chunks                []Chunk
-<<<<<<< HEAD
 	chunklistFileName     string
+	initChunkDataFileName string
 	outputType            OutputTypes
 	httpClient            *http.Client
 	httpScheme            string
@@ -80,6 +80,7 @@
 	targetDurS float64,
 	slidingWindowSize int,
 	chunklistFileName string,
+	initChunkDataFileName string,
 	outputType OutputTypes,
 	httpClient *http.Client,
 	httpScheme string,
@@ -96,28 +97,18 @@
 		0,
 		make([]Chunk, 0),
 		chunklistFileName,
+		initChunkDataFileName,
 		outputType,
 		httpClient,
 		httpScheme,
 		httpHost,
 	}
-=======
-
-	chunklistFileName string
-
-	initChunkDataFileName string
-}
-
-// New Creates a hls chunklist manifest
-func New(ManifestType ManifestTypes, version int, isIndependentSegments bool, targetDurS float64, slidingWindowSize int, chunklistFileName string) Hls {
-	h := Hls{ManifestType, version, isIndependentSegments, targetDurS, slidingWindowSize, 0, 0, make([]Chunk, 0), chunklistFileName, ""}
->>>>>>> f8c4f536
 
 	return h
 }
 
-// AddInitChunk Adds a chunk init infomation
-func (p *Hls) AddInitChunk(initChunkFileName string) {
+// SetInitChunk Adds a chunk init infomation
+func (p *Hls) SetInitChunk(initChunkFileName string) {
 	p.initChunkDataFileName = initChunkFileName
 }
 
