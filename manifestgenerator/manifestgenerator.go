--- conflicted
+++ resolved
@@ -188,24 +188,21 @@
 		InitNotIni,
 		tspacket.New(tspacket.TsDefaultPacketSize),
 		tspacket.New(tspacket.TsDefaultPacketSize),
-<<<<<<< HEAD
 		hls.New(
 			log,
 			manifestType,
-			HlsVersion,
+			HlsDefaultVersion,
 			true,
 			targetSegmentDurS,
-			liveWindowSize,
+			liveWindowSize+lhlsAdvancedChunks,
 			chunklistFileName,
+			"",
 			hls.OutputTypes(outputType),
 			httpClient,
 			httpScheme,
 			httpHost,
 		),
-=======
-		hls.New(manifestType, HlsDefaultVersion, true, targetSegmentDurS, liveWindowSize+lhlsAdvancedChunks, chunklistFileName),
 		false,
->>>>>>> f8c4f536
 	}
 
 	return mg
@@ -454,7 +451,7 @@
 		if mg.initChunk != nil {
 			mg.initChunk.Close()
 
-			mg.hlsChunklist.AddInitChunk(mg.initChunk.GetFilename())
+			mg.hlsChunklist.SetInitChunk(mg.initChunk.GetFilename())
 
 			// We need to update version 7 for map chunks
 			mg.hlsChunklist.SetHlsVersion(7)
@@ -468,26 +465,9 @@
 
 func (mg *ManifestGenerator) createChunk(isInit bool) {
 	// Close current
-<<<<<<< HEAD
-	chunkOptions := mediachunk.Options{
-		Log:                mg.options.log,
-		OutputType:         mg.options.OutputType,
-		LHLS:               false,
-		EstimatedDurationS: mg.options.targetSegmentDurS,
-		FileNumberLength:   ChunkFileNumberLength,
-		GhostPrefix:        "",
-		FileExtension:      ChunkFileExtensionDefault,
-		BasePath:           mg.options.baseOutPath,
-		ChunkBaseFilename:  mg.options.chunkBaseFilename,
-		HttpClient:         mg.options.httpClient,
-		HttpScheme:         mg.options.httpScheme,
-		HttpHost:           mg.options.httpHost,
-	}
-=======
->>>>>>> f8c4f536
-
 	if isInit {
 		chunkInitOptions := mediachunk.Options{
+			Log:                mg.options.log,
 			OutputType:         mg.options.OutputType,
 			LHLS:               false,
 			EstimatedDurationS: -1,
@@ -495,7 +475,10 @@
 			GhostPrefix:        GhostPrefixDefault,
 			FileExtension:      ChunkFileExtensionDefault,
 			BasePath:           mg.options.baseOutPath,
-			ChunkBaseFilename:  ChunkInitFileName}
+			ChunkBaseFilename:  ChunkInitFileName,
+			HTTPClient:         mg.options.httpClient,
+			HTTPScheme:         mg.options.httpScheme,
+			HTTPHost:           mg.options.httpHost}
 
 		newChunk := mediachunk.New(0, chunkInitOptions)
 		mg.initChunk = &newChunk
@@ -514,6 +497,7 @@
 		n := 0
 		for n < chunksToCreate {
 			chunkOptions := mediachunk.Options{
+				Log:                mg.options.log,
 				OutputType:         mg.options.OutputType,
 				LHLS:               false,
 				EstimatedDurationS: mg.options.targetSegmentDurS,
@@ -521,7 +505,10 @@
 				GhostPrefix:        GhostPrefixDefault,
 				FileExtension:      ChunkFileExtensionDefault,
 				BasePath:           mg.options.baseOutPath,
-				ChunkBaseFilename:  mg.options.chunkBaseFilename}
+				ChunkBaseFilename:  mg.options.chunkBaseFilename,
+				HTTPClient:         mg.options.httpClient,
+				HTTPScheme:         mg.options.httpScheme,
+				HTTPHost:           mg.options.httpHost}
 
 			if mg.options.lhlsAdvancedChunks > 0 {
 				chunkOptions.LHLS = true
