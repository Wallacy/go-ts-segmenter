--- conflicted
+++ resolved
@@ -2,11 +2,8 @@
 
 import (
 	"fmt"
-<<<<<<< HEAD
 	"github.com/jordicenzano/go-ts-segmenter/manifestgenerator/hls"
-=======
-
->>>>>>> bb139de6
+
 	"github.com/jordicenzano/go-ts-segmenter/manifestgenerator/mediachunk"
 	"github.com/jordicenzano/go-ts-segmenter/manifestgenerator/tspacket"
 	"github.com/sirupsen/logrus"
@@ -128,34 +125,28 @@
 }
 
 // New Creates a chunklistgenerator instance
-<<<<<<< HEAD
-func New(log *logrus.Logger, outputType mediachunk.OutputTypes, baseOutPath string, chunkBaseFilename string, chunkListFilename string, targetSegmentDurS float64, chunkInitType ChunkInitTypes, autoPIDs bool, videoPID int, audioPID int, manifestType hls.ManifestTypes, liveWindowSize int, lhlsAdvancedChunks int) ManifestGenerator {
-=======
 func New(
 	log *logrus.Logger,
 	outputType mediachunk.OutputTypes,
 	baseOutPath string,
 	chunkBaseFilename string,
+	chunkListFilename string,
 	targetSegmentDurS float64,
 	chunkInitType ChunkInitTypes,
 	autoPIDs bool,
 	videoPID int,
 	audioPID int,
-	manifestType ManifestTypes,
+	manifestType hls.ManifestTypes,
 	liveWindowSize int,
 	lhlsAdvancedChunks int,
 ) ManifestGenerator {
->>>>>>> bb139de6
 	if log == nil {
 		log = logrus.New()
 		log.SetLevel(logrus.DebugLevel)
 	}
 
-<<<<<<< HEAD
 	chunklistFileName := path.Join(baseOutPath, chunkListFilename)
 
-	mg := ManifestGenerator{options{log, outputType, baseOutPath, chunkBaseFilename, targetSegmentDurS, chunkInitType, autoPIDs, videoPID, audioPID, manifestType, liveWindowSize, lhlsAdvancedChunks}, false, 0, -1, tspacket.New(tspacket.TsDefaultPacketSize), -1.0, -1.0, 0, nil, 0, nil, InitNotIni, tspacket.New(tspacket.TsDefaultPacketSize), tspacket.New(tspacket.TsDefaultPacketSize), hls.New(manifestType, HlsVersion, true, targetSegmentDurS, liveWindowSize, chunklistFileName)}
-=======
 	mg := ManifestGenerator{
 		options{
 			log,
@@ -184,8 +175,8 @@
 		InitNotIni,
 		tspacket.New(tspacket.TsDefaultPacketSize),
 		tspacket.New(tspacket.TsDefaultPacketSize),
-	}
->>>>>>> bb139de6
+		hls.New(manifestType, HlsVersion, true, targetSegmentDurS, liveWindowSize, chunklistFileName),
+	}
 
 	return mg
 }
