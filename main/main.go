--- conflicted
+++ resolved
@@ -61,23 +61,20 @@
 		os.MkdirAll(*baseOutPath, 0744)
 	}
 
-<<<<<<< HEAD
-	mg := manifestgenerator.New(log, mediachunk.OutputTypes(*destinationType), *baseOutPath, *chunkBaseFilename, *chunkListFilename, *targetSegmentDurS, manifestgenerator.ChunkInitTypes(*chunkInitType), *autoPID, -1, -1, hls.ManifestTypes(*manifestTypeInt), *liveWindowSize, *lhlsAdvancedChunks)
-=======
 	mg := manifestgenerator.New(log,
 		mediachunk.OutputTypes(*destinationType),
 		*baseOutPath,
 		*chunkBaseFilename,
+		*chunkListFilename,
 		*targetSegmentDurS,
 		manifestgenerator.ChunkInitTypes(*chunkInitType),
 		*autoPID,
 		-1,
 		-1,
-		manifestgenerator.ManifestTypes(*manifestTypeInt),
+		hls.ManifestTypes(*manifestTypeInt),
 		*liveWindowSize,
 		*lhlsAdvancedChunks,
 	)
->>>>>>> bb139de6
 
 	// Reader
 	r := bufio.NewReader(os.Stdin)
