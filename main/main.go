package main

import (
	"flag"
	"net/http"

	"github.com/jordicenzano/go-ts-segmenter/manifestgenerator"
	"github.com/jordicenzano/go-ts-segmenter/manifestgenerator/hls"
	"github.com/jordicenzano/go-ts-segmenter/manifestgenerator/mediachunk"
	"github.com/sirupsen/logrus"

	"bufio"
	"io"
	"os"
)

const (
	readBufferSize = 128
)

var (
	verbose            = flag.Bool("v", false, "enable to get verbose logging")
	baseOutPath        = flag.String("p", "./results", "Output path")
	chunkBaseFilename  = flag.String("f", "chunk_", "Chunks base filename")
	chunkListFilename  = flag.String("cf", "chunklist.m3u8", "Chunklist filename")
	targetSegmentDurS  = flag.Float64("t", 4.0, "Chunk duration in seconds")
	liveWindowSize     = flag.Int("w", 3, "Live window size in chunks")
	lhlsAdvancedChunks = flag.Int("l", 0, "LHLS advanced chunks")
	manifestTypeInt    = flag.Int("m", int(hls.LiveWindow), "Manifest to generate (0- Vod, 1- Live event, 2- Live sliding window")
	autoPID            = flag.Bool("apids", true, "Enable auto PID detection, if true no need to pass vpid and apid")
	videoPID           = flag.Int("vpid", -1, "Video PID to parse")
	audioPID           = flag.Int("apid", -1, "Audio PID to parse")
<<<<<<< HEAD
	chunkInitType      = flag.Int("i", int(manifestgenerator.ChunkInitStart), "Indicates where to put the init data PAT and PMT packets (0- No ini data, 1- Init segment, 2- At the begining of each chunk")
	destinationType    = flag.Int("d", int(mediachunk.OutputModeFile), "Indicates where the destination (0- No output, 1- File + flag indicator, 2- HTTP chunked transfer)")
	httpScheme         = flag.String("s", "http", "HTTP Scheme (http, https)")
	httpHost           = flag.String("h", "localhost:9094", "HTTP Host")
=======
	chunkInitType      = flag.Int("s", int(manifestgenerator.ChunkInitStart), "Indicates where to put the init data PAT and PMT packets (0- No ini data, 1- Init segment, 2- At the begining of each chunk")
	destinationType    = flag.Int("d", int(mediachunk.OutputModeFile), "Indicates where the destination (0- No output, 1- File + flag indicator)")
>>>>>>> f8c4f536
)

func main() {
	flag.Parse()

	var log = logrus.New()
	if *verbose {
		log.SetLevel(logrus.DebugLevel)
	}
	// TODO better path
	logPath := "./logs/server.log"

	Formatter := new(logrus.JSONFormatter)
	Formatter.TimestampFormat = "01-01-2001 13:00:00"
	log.SetFormatter(Formatter)
	log.SetFormatter(&logrus.JSONFormatter{})

	log.Info(manifestgenerator.Version, logPath)
	log.Info("Started tssegmenter", logPath)

	if *autoPID == false && manifestgenerator.ChunkInitTypes(*chunkInitType) != manifestgenerator.ChunkNoIni {
		log.Error("Manual PID mode and Chunk No ini data are not compatible")
		os.Exit(1)
	}

	// Creating output dir if does not exists
	if mediachunk.OutputTypes(*destinationType) == mediachunk.OutputModeFile {
		os.MkdirAll(*baseOutPath, 0744)
	}

	tr := http.DefaultTransport
	client := http.Client{
		Transport: tr,
		Timeout:   0,
	}

	mg := manifestgenerator.New(log,
		mediachunk.OutputTypes(*destinationType),
		*baseOutPath,
		*chunkBaseFilename,
		*chunkListFilename,
		*targetSegmentDurS,
		manifestgenerator.ChunkInitTypes(*chunkInitType),
		*autoPID,
		-1,
		-1,
		hls.ManifestTypes(*manifestTypeInt),
		*liveWindowSize,
		*lhlsAdvancedChunks,
		&client,
		*httpScheme,
		*httpHost,
	)

	// Reader
	r := bufio.NewReader(os.Stdin)

	// Buffer
	buf := make([]byte, 0, readBufferSize)

	for {
		n, err := r.Read(buf[:cap(buf)])
		if n == 0 && err == io.EOF {
			// Detected EOF
			// Closing
			log.Info("Closing process detected EOF")
			mg.Close()

			break
		}

		if err != nil && err != io.EOF {
			// Error reading pipe
			log.Fatal(err, logPath)
			os.Exit(1)
		}

		// process buf
		log.Debug("Sent to process: ", n, " bytes")
		mg.AddData(buf[:n])
	}

	log.Info("Exit because detected EOF in the input pipe")

	os.Exit(0)
}<|MERGE_RESOLUTION|>--- conflicted
+++ resolved
@@ -30,15 +30,10 @@
 	autoPID            = flag.Bool("apids", true, "Enable auto PID detection, if true no need to pass vpid and apid")
 	videoPID           = flag.Int("vpid", -1, "Video PID to parse")
 	audioPID           = flag.Int("apid", -1, "Audio PID to parse")
-<<<<<<< HEAD
 	chunkInitType      = flag.Int("i", int(manifestgenerator.ChunkInitStart), "Indicates where to put the init data PAT and PMT packets (0- No ini data, 1- Init segment, 2- At the begining of each chunk")
 	destinationType    = flag.Int("d", int(mediachunk.OutputModeFile), "Indicates where the destination (0- No output, 1- File + flag indicator, 2- HTTP chunked transfer)")
 	httpScheme         = flag.String("s", "http", "HTTP Scheme (http, https)")
 	httpHost           = flag.String("h", "localhost:9094", "HTTP Host")
-=======
-	chunkInitType      = flag.Int("s", int(manifestgenerator.ChunkInitStart), "Indicates where to put the init data PAT and PMT packets (0- No ini data, 1- Init segment, 2- At the begining of each chunk")
-	destinationType    = flag.Int("d", int(mediachunk.OutputModeFile), "Indicates where the destination (0- No output, 1- File + flag indicator)")
->>>>>>> f8c4f536
 )
 
 func main() {
